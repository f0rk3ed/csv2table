--- conflicted
+++ resolved
@@ -379,10 +379,6 @@
                     raise Exception("Implementation Error")
             except ValueError:
                 pass
-<<<<<<< HEAD
-=======
-            
->>>>>>> 467ca3ab
     
     # we got nothing
     return TEXT, False
